{{define "head"}}
<link type="text/css" rel="stylesheet" href="{{ pathPrefix }}/static/css/targets.css?v={{ buildVersion }}">
<script src="{{ pathPrefix }}/static/js/targets.js?v={{ buildVersion }}"></script>
{{end}}

{{define "content"}}
  <div class="container-fluid">
    <h2 id="targets">Targets</h2>
      <table class="table table-condensed table-bordered table-hover">
        {{range $job, $pool := .TargetPools }}
          {{$healthy := numHealthy $pool}}
          {{$total := len $pool}}
            <tr class="job_header{{if lt $healthy $total}} danger{{end}}">
              <td colspan="5">
                <i class="icon-chevron-up"></i><a id="job-{{$job}}" href="#job-{{$job}}">{{$job}} ({{$healthy}}/{{$total}} up)</a>
              </td>
            </tr>
            <tr class="job_details">
              <td>
                <table class="table table-condensed table-bordered table-striped table-hover">
                  <thead>
                    <tr>
                      <th>Endpoint</th>
                      <th>State</th>
                      <th>Labels</th>
                      <th>Last Scrape</th>
                      <th>Error</th>
                    </tr>
                  </thead>
                  <tbody>
                  {{range $pool}}
                    <tr>
                      <td>
                        <a href="{{.URL | globalURL}}">{{.URL.Scheme}}://{{.URL.Host}}{{.URL.Path}}</a><br>
                        {{range $label, $values := .URL.Query }}
                          {{range $i, $value := $values}}
                            <span class="label label-primary">{{$label}}="{{$value}}"</span>
                          {{end}}
                        {{end}}
                      </td>
                      <td>
                        <span class="alert alert-{{ .Health | healthToClass }} state_indicator text-uppercase">
                          {{.Health}}
                        </span>
                      </td>
                      <td>
<<<<<<< HEAD
                        <span class="cursor-pointer" data-toggle="tooltip" title="" data-html=true data-original-title="<b>Before relabeling:</b>{{range $k, $v := .DiscoveredLabels}}<br>{{$k | html | html}}=&quot;{{$v | html | html}}&quot;{{end}}">
                          {{$labels := stripLabels .Labels.Map "job"}}
=======
                        <span class="cursor-pointer" data-toggle="tooltip" title="" data-html=true data-original-title="<b>Before relabeling:</b>{{range $k, $v := .DiscoveredLabels}}<br>{{$ev := $v | html}}{{$k}}=&quot;{{$ev}}&quot;{{end}}">
                          {{$labels := stripLabels .Labels "job"}}
>>>>>>> 29fff1ec
                          {{range $label, $value := $labels}}
                            <span class="label label-primary">{{$label}}="{{$value}}"</span>
                          {{else}}
                            <span class="label label-default">none</span>
                          {{end}}
                        </span>
                      </td>
                      <td>
                        {{if .LastScrape.IsZero}}Never{{else}}{{since .LastScrape}} ago{{end}}
                      </td>
                      <td>
                        {{if .LastError}}
                        <span class="alert alert-danger state_indicator">{{.LastError}}</span>
                        {{end}}
                      </td>
                    </tr>
                  {{end}}
                  </tbody>
                </table>
              </td>
            </tr>
        {{end}}
      </table>
  </div>
{{end}}<|MERGE_RESOLUTION|>--- conflicted
+++ resolved
@@ -44,13 +44,8 @@
                         </span>
                       </td>
                       <td>
-<<<<<<< HEAD
-                        <span class="cursor-pointer" data-toggle="tooltip" title="" data-html=true data-original-title="<b>Before relabeling:</b>{{range $k, $v := .DiscoveredLabels}}<br>{{$k | html | html}}=&quot;{{$v | html | html}}&quot;{{end}}">
+                        <span class="cursor-pointer" data-toggle="tooltip" title="" data-html=true data-original-title="<b>Before relabeling:</b>{{range $k, $v := .DiscoveredLabels}}<br>{{$ev := $v | html}}{{$k}}=&quot;{{$ev}}&quot;{{end}}">
                           {{$labels := stripLabels .Labels.Map "job"}}
-=======
-                        <span class="cursor-pointer" data-toggle="tooltip" title="" data-html=true data-original-title="<b>Before relabeling:</b>{{range $k, $v := .DiscoveredLabels}}<br>{{$ev := $v | html}}{{$k}}=&quot;{{$ev}}&quot;{{end}}">
-                          {{$labels := stripLabels .Labels "job"}}
->>>>>>> 29fff1ec
                           {{range $label, $value := $labels}}
                             <span class="label label-primary">{{$label}}="{{$value}}"</span>
                           {{else}}
